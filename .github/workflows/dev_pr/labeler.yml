--- conflicted
+++ resolved
@@ -19,12 +19,6 @@
 storage/aws:
   - aws/**/*
 
-<<<<<<< HEAD
-delta-checkpoint:
-  - aws/delta-checkpoint/**/*
-
-=======
->>>>>>> 75a6e949
 delta-inspect:
   - delta-inspect/**/*
 
@@ -35,4 +29,4 @@
   - proofs/**/*
 
 tlaplus:
-  - tlaplus/**/*
+  - tlaplus/**/*